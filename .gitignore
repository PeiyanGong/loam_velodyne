--- conflicted
+++ resolved
@@ -10,15 +10,10 @@
 cmake_install.cmake  
 Makefile
 
-<<<<<<< HEAD
-.tags*
-
-*.VC.db
-*.VC.opendb
-*.suo
-=======
 .vscode
 .tags*
 .idea
 .settings
->>>>>>> e12b14e2
+*.VC.db
+*.VC.opendb
+*.suo